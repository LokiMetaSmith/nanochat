--- conflicted
+++ resolved
@@ -323,26 +323,12 @@
         x = norm(x)
 
         # Forward the lm_head (compute logits)
-<<<<<<< HEAD
         softcap = 15.0
         if targets is not None:
             # training mode: compute and return the loss
             # We use chunked cross entropy to save memory.
             # Instead of materializing (B, T, vocab_size) logits, we compute loss in chunks
             loss = chunked_cross_entropy(x, targets, self.lm_head, softcap=softcap, chunk_size=128, ignore_index=-1, reduction=loss_reduction)
-=======
-        softcap = 15 # smoothly cap the logits to the range [-softcap, softcap]
-        logits = self.lm_head(x) # (B, T, vocab_size) <- very big tensor, large amount of memory
-        logits = logits.float() # switch to fp32 for logit softcap and loss computation
-        logits = softcap * torch.tanh(logits / softcap) # squash the logits
-
-        if targets is not None:
-            # training: given the targets, compute and return the loss
-            # TODO experiment with chunked cross-entropy?
-            loss = F.cross_entropy(logits.view(-1, logits.size(-1)), targets.view(-1), ignore_index=-1, reduction=loss_reduction)
-            if return_embeddings:
-                return loss, x
->>>>>>> 42b72def
             return loss
         else:
             # inference: just return the logits directly
