--- conflicted
+++ resolved
@@ -303,12 +303,8 @@
             "h": nn.ModuleList([Block(config, layer_idx) for layer_idx in range(config.n_layer)]),
             "ln_pre": nn.RMSNorm(config.n_embd, elementwise_affine=config.rmsnorm_affine),
         })
-<<<<<<< HEAD
         self.lm_head = nn.Linear(config.n_embd, total_vocab_size, bias=False)
-=======
-        self.lm_head = nn.Linear(config.n_embd, config.vocab_size, bias=False)
         self.ln_f = nn.RMSNorm(config.n_embd, elementwise_affine=config.rmsnorm_affine)
->>>>>>> 146eb4ab
 
         # --- Multimodal Support ---
         if config.use_visual_tokens:
