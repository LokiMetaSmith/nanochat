--- conflicted
+++ resolved
@@ -512,8 +512,9 @@
 
         # --- Standard Full Finetuning / Pretraining Setup (Existing Logic) ---
 
-<<<<<<< HEAD
         # Matrix Params (Transformer Blocks)
+        matrix_params = []
+        
         # If layer_lr_decay is 1.0 (default), we keep them as one group (or Muon splits them by size)
         # If layer_lr_decay < 1.0, we split them into per-layer groups with decayed LR
         if layer_lr_decay < 1.0:
@@ -533,9 +534,7 @@
         else:
             matrix_params_or_groups = list(self.transformer.h.parameters())
 
-=======
-        matrix_params = []
->>>>>>> 5ac56fd2
+
         embedding_params = list(self.transformer.wte.parameters())
         # Add ln_pre and ln_f params to embedding_params (general optimizer)
         embedding_params.extend(list(self.transformer.ln_pre.parameters()))
