"""
GPT model (rewrite, a lot simpler)
Notable features:
- rotary embeddings (and no positional embeddings)
- QK norm
- untied weights for token embedding and lm_head
- relu^2 activation in MLP
- norm after token embedding
- no learnable params in rmsnorm
- no bias in linear layers
- Group-Query Attention (GQA) support for more efficient inference
"""

import math
from functools import partial
from dataclasses import dataclass

import torch
import torch.nn as nn
import torch.nn.functional as F

from nanochat.common import get_dist_info, print0
from nanochat.muon import Muon, DistMuon
from nanochat.adamw import DistAdamW
from nanochat.nl_opt import NestedMomentum, DistNestedMomentum
from torch.utils.checkpoint import checkpoint

def _compute_loss_chunk(x_chunk, targets_chunk, lm_head, softcap, ignore_index, reduction):
    logits_chunk = lm_head(x_chunk)
    logits_chunk = logits_chunk.float()
    logits_chunk = softcap * torch.tanh(logits_chunk / softcap)
    return F.cross_entropy(logits_chunk, targets_chunk, ignore_index=ignore_index, reduction=reduction)

def chunked_cross_entropy(x, targets, lm_head, chunk_size=128, softcap=15.0, ignore_index=-1, reduction='mean'):
    # Flatten input and targets
    B, T, C = x.size()
    x_flat = x.view(-1, C)
    targets_flat = targets.view(-1)

    num_elements = x_flat.size(0)
    losses = []
    total_tokens = 0

    # Determine internal reduction for chunks
    # If we need 'none' globally, we must get 'none' from chunks.
    # If we need 'mean' or 'sum' globally, 'sum' from chunks is most efficient.
    chunk_reduction = 'none' if reduction == 'none' else 'sum'

    for i in range(0, num_elements, chunk_size):
        x_chunk = x_flat[i : i + chunk_size]
        target_chunk = targets_flat[i : i + chunk_size]

        # We use checkpointing to save memory for the backward pass
        # Note: We must pass tensors to checkpoint, so softcap is passed as tensor if needed,
        # but here it's a float. checkpoint handles non-tensor args but they aren't differentiable.
        # lm_head is a module, so it's captured.
        loss_chunk = checkpoint(
            _compute_loss_chunk,
            x_chunk,
            target_chunk,
            lm_head,
            torch.tensor(softcap, device=x.device),
            ignore_index,
            chunk_reduction,
            use_reentrant=False
        )

        if reduction == 'none':
            losses.append(loss_chunk)
        else:
            # For sum/mean, we accumulate the sum
            losses.append(loss_chunk.unsqueeze(0)) # keep as tensor list
            # Count valid tokens for mean reduction
            valid_mask = target_chunk != ignore_index
            total_tokens += valid_mask.sum().item()

    if not losses:
        return torch.tensor(0.0, device=x.device, requires_grad=True)

    all_losses = torch.cat(losses)

    if reduction == 'none':
        return all_losses
    elif reduction == 'sum':
        return all_losses.sum()
    elif reduction == 'mean':
        if total_tokens > 0:
            return all_losses.sum() / total_tokens
        else:
             return all_losses.sum() * 0.0 # preserve grad
    else:
        raise ValueError(f"Unknown reduction: {reduction}")

def chunked_cross_entropy(x, targets, lm_head, chunk_size=128, softcap=15.0, ignore_index=-1, reduction='mean'):
    # Flatten input and targets
    B, T, C = x.size()
    x_flat = x.view(-1, C)
    targets_flat = targets.view(-1)

    total_loss = 0.0
    total_tokens = 0

    num_elements = x_flat.size(0)

    for i in range(0, num_elements, chunk_size):
        x_chunk = x_flat[i : i + chunk_size]
        target_chunk = targets_flat[i : i + chunk_size]

        # Valid tokens mask (for accurate averaging)
        valid_mask = target_chunk != ignore_index
        valid_count = valid_mask.sum().item()

        if valid_count > 0:
            # Compute logits for chunk
            logits_chunk = lm_head(x_chunk)
            logits_chunk = logits_chunk.float()
            logits_chunk = softcap * torch.tanh(logits_chunk / softcap)

            # Compute sum of losses for this chunk
            chunk_loss = F.cross_entropy(logits_chunk, target_chunk, ignore_index=ignore_index, reduction='sum')

            total_loss += chunk_loss
            total_tokens += valid_count

    if total_tokens == 0:
        return torch.tensor(0.0, device=x.device, requires_grad=True) # return a zero loss with grad for graph integrity

    final_loss = total_loss / total_tokens if reduction == 'mean' else total_loss
    return final_loss

@dataclass
class GPTConfig:
    sequence_len: int = 1024
    vocab_size: int = 50304
    n_layer: int = 12
    n_head: int = 6 # number of query heads
    n_kv_head: int = 6 # number of key/value heads (GQA)
    n_embd: int = 768


def norm(x):
    # Purely functional rmsnorm with no learnable params
    return F.rms_norm(x, (x.size(-1),))


def apply_rotary_emb(x, cos, sin):
    assert x.ndim == 4  # multihead attention
    d = x.shape[3] // 2
    x1, x2 = x[..., :d], x[..., d:] # split up last time into two halves
    y1 = x1 * cos + x2 * sin # rotate pairs of dims
    y2 = x1 * (-sin) + x2 * cos
    out = torch.cat([y1, y2], 3) # re-assemble
    out = out.to(x.dtype) # ensure input/output dtypes match
    return out

class CausalSelfAttention(nn.Module):
    def __init__(self, config, layer_idx):
        super().__init__()
        self.layer_idx = layer_idx
        self.n_head = config.n_head
        self.n_kv_head = config.n_kv_head
        self.n_embd = config.n_embd
        self.head_dim = self.n_embd // self.n_head
        assert self.n_embd % self.n_head == 0
        assert self.n_kv_head <= self.n_head and self.n_head % self.n_kv_head == 0
        self.c_q = nn.Linear(self.n_embd, self.n_head * self.head_dim, bias=False)
        self.c_k = nn.Linear(self.n_embd, self.n_kv_head * self.head_dim, bias=False)
        self.c_v = nn.Linear(self.n_embd, self.n_kv_head * self.head_dim, bias=False)
        self.c_proj = nn.Linear(self.n_embd, self.n_embd, bias=False)

    def forward(self, x, cos_sin, kv_cache):
        B, T, C = x.size()

        # Project the input to get queries, keys, and values
        q = self.c_q(x).view(B, T, self.n_head, self.head_dim)
        k = self.c_k(x).view(B, T, self.n_kv_head, self.head_dim)
        v = self.c_v(x).view(B, T, self.n_kv_head, self.head_dim)

        # Apply Rotary Embeddings to queries and keys to get relative positional encoding
        cos, sin = cos_sin
        q, k = apply_rotary_emb(q, cos, sin), apply_rotary_emb(k, cos, sin) # QK rotary embedding
        q, k = norm(q), norm(k) # QK norm
        q, k, v = q.transpose(1, 2), k.transpose(1, 2), v.transpose(1, 2) # make head be batch dim, i.e. (B, T, H, D) -> (B, H, T, D)

        # Apply KV cache: insert current k,v into cache, get the full view so far
        if kv_cache is not None:
            k, v = kv_cache.insert_kv(self.layer_idx, k, v)
        Tq = q.size(2) # number of queries in this forward pass
        Tk = k.size(2) # number of keys/values in total (in the cache + current forward pass)

        # Attention: queries attend to keys/values autoregressively. A few cases to handle:
        enable_gqa = self.n_head != self.n_kv_head # Group Query Attention (GQA): duplicate key/value heads to match query heads if desired
        if kv_cache is None or Tq == Tk:
            # During training (no KV cache), attend as usual with causal attention
            # And even if there is KV cache, we can still use this simple version when Tq == Tk
            y = F.scaled_dot_product_attention(q, k, v, is_causal=True, enable_gqa=enable_gqa)
        elif Tq == 1:
            # During inference but with a single query in this forward pass:
            # The query has to attend to all the keys/values in the cache
            y = F.scaled_dot_product_attention(q, k, v, is_causal=False, enable_gqa=enable_gqa)
        else:
            # During inference AND we have a chunk of queries in this forward pass:
            # First, each query attends to all the cached keys/values (i.e. full prefix)
            attn_mask = torch.zeros((Tq, Tk), dtype=torch.bool, device=q.device) # True = keep, False = mask
            prefix_len = Tk - Tq
            attn_mask[:, :prefix_len] = True
            # Then, causal attention within this chunk
            attn_mask[:, prefix_len:] = torch.tril(torch.ones((Tq, Tq), dtype=torch.bool, device=q.device))
            y = F.scaled_dot_product_attention(q, k, v, attn_mask=attn_mask, enable_gqa=enable_gqa)

        # Re-assemble the heads side by side and project back to residual stream
        y = y.transpose(1, 2).contiguous().view(B, T, -1)
        y = self.c_proj(y)
        return y


class MLP(nn.Module):
    def __init__(self, config):
        super().__init__()
        self.c_fc = nn.Linear(config.n_embd, 4 * config.n_embd, bias=False)
        self.c_proj = nn.Linear(4 * config.n_embd, config.n_embd, bias=False)

    def forward(self, x):
        x = self.c_fc(x)
        x = F.relu(x).square()
        x = self.c_proj(x)
        return x


class Block(nn.Module):
    def __init__(self, config, layer_idx):
        super().__init__()
        self.attn = CausalSelfAttention(config, layer_idx)
        self.mlp = MLP(config)

    def forward(self, x, cos_sin, kv_cache):
        x = x + self.attn(norm(x), cos_sin, kv_cache)
        x = x + self.mlp(norm(x))
        return x


class GPT(nn.Module):
    def __init__(self, config):
        super().__init__()
        self.config = config
        self.transformer = nn.ModuleDict({
            "wte": nn.Embedding(config.vocab_size, config.n_embd),
            "h": nn.ModuleList([Block(config, layer_idx) for layer_idx in range(config.n_layer)]),
        })
        self.lm_head = nn.Linear(config.n_embd, config.vocab_size, bias=False)
        # To support meta device initialization, we init the rotary embeddings here, but it's fake
        # As for rotary_seq_len, these rotary embeddings are pretty small/cheap in memory,
        # so let's just over-compute them, but assert fail if we ever reach that amount.
        # In the future we can dynamically grow the cache, for now it's fine.
        self.rotary_seq_len = config.sequence_len * 10 # 10X over-compute should be enough, TODO make nicer?
        head_dim = config.n_embd // config.n_head
        cos, sin = self._precompute_rotary_embeddings(self.rotary_seq_len, head_dim)
        self.register_buffer("cos", cos, persistent=False) # persistent=False means it's not saved to the checkpoint
        self.register_buffer("sin", sin, persistent=False)

    def init_weights(self):
        self.apply(self._init_weights)
        # zero out classifier weights
        torch.nn.init.zeros_(self.lm_head.weight)
        # zero out c_proj weights in all blocks
        for block in self.transformer.h:
            torch.nn.init.zeros_(block.mlp.c_proj.weight)
            torch.nn.init.zeros_(block.attn.c_proj.weight)
        self.init_buffers()

    def init_buffers(self):
        # init the rotary embeddings
        head_dim = self.config.n_embd // self.config.n_head
        cos, sin = self._precompute_rotary_embeddings(self.rotary_seq_len, head_dim)
        self.cos, self.sin = cos, sin
        # Cast the embeddings from fp32 to bf16: optim can tolerate it and it saves memory: both in the model and the activations
        if self.transformer.wte.weight.device.type == "cuda":
            self.transformer.wte.to(dtype=torch.bfloat16)

    def _init_weights(self, module):
        if isinstance(module, nn.Linear):
            # https://arxiv.org/pdf/2310.17813
            fan_out = module.weight.size(0)
            fan_in = module.weight.size(1)
            std = 1.0 / math.sqrt(fan_in) * min(1.0, math.sqrt(fan_out / fan_in))
            torch.nn.init.normal_(module.weight, mean=0.0, std=std)
            if module.bias is not None:
                torch.nn.init.zeros_(module.bias)
        elif isinstance(module, nn.Embedding):
            torch.nn.init.normal_(module.weight, mean=0.0, std=1.0)

    # TODO: bump base theta more, e.g. 100K is more common more recently
    def _precompute_rotary_embeddings(self, seq_len, head_dim, base=10000, device=None):
        # autodetect the device from model embeddings
        if device is None:
            device = self.transformer.wte.weight.device
        # stride the channels
        channel_range = torch.arange(0, head_dim, 2, dtype=torch.float32, device=device)
        inv_freq = 1.0 / (base ** (channel_range / head_dim))
        # stride the time steps
        t = torch.arange(seq_len, dtype=torch.float32, device=device)
        # calculate the rotation frequencies at each (time, channel) pair
        freqs = torch.outer(t, inv_freq)
        cos, sin = freqs.cos(), freqs.sin()
        cos, sin = cos.bfloat16(), sin.bfloat16() # keep them in bfloat16
        cos, sin = cos[None, :, None, :], sin[None, :, None, :] # add batch and head dims for later broadcasting
        return cos, sin

    def get_device(self):
        return self.transformer.wte.weight.device

    def estimate_flops(self):
        """ Return the estimated FLOPs per token for the model. Ref: https://arxiv.org/abs/2204.02311 """
        nparams = sum(p.numel() for p in self.parameters())
        nparams_embedding = self.transformer.wte.weight.numel()
        l, h, q, t = self.config.n_layer, self.config.n_head, self.config.n_embd // self.config.n_head, self.config.sequence_len
        num_flops_per_token = 6 * (nparams - nparams_embedding) + 12 * l * h * q * t
        return num_flops_per_token

    def setup_optimizers(self, unembedding_lr=0.004, embedding_lr=0.2, matrix_lr=0.02, weight_decay=0.0,
                         matrix_optimizer_backend="muon", general_optimizer_backend="adamw",
                         nested_betas=(0.9, 0.99), nested_level_weights=(0.5, 0.5)):
        model_dim = self.config.n_embd
        ddp, rank, local_rank, world_size = get_dist_info()
        use_dist_optim = ddp and world_size > 1

        # Separate out all parameters into 3 groups (matrix, embedding, lm_head)
        matrix_params = list(self.transformer.h.parameters())
        embedding_params = list(self.transformer.wte.parameters())
        lm_head_params = list(self.lm_head.parameters())
        assert len(list(self.parameters())) == len(matrix_params) + len(embedding_params) + len(lm_head_params)

        # --- General Optimizer (Embeddings & Heads) ---
        # Scale the LR for the AdamW parameters by ∝1/√dmodel (having tuned the LRs for 768 dim model)
        dmodel_lr_scale = (model_dim / 768) ** -0.5
        if rank == 0:
            print(f"Scaling the LR for the general parameters ∝1/√({model_dim}/768) = {dmodel_lr_scale:.6f}")

        general_groups = [
            dict(params=lm_head_params, lr=unembedding_lr * dmodel_lr_scale),
            dict(params=embedding_params, lr=embedding_lr * dmodel_lr_scale),
        ]

        if general_optimizer_backend == "adamw":
            adamw_kwargs = dict(betas=(0.8, 0.95), eps=1e-10, weight_decay=weight_decay)
            AdamWFactory = DistAdamW if use_dist_optim else partial(torch.optim.AdamW, fused=True)
            general_optimizer = AdamWFactory(general_groups, **adamw_kwargs)
        elif general_optimizer_backend == "nested_momentum":
             nm_kwargs = dict(betas=nested_betas, level_weights=nested_level_weights, weight_decay=weight_decay)
             NMFactory = DistNestedMomentum if use_dist_optim else NestedMomentum
             general_optimizer = NMFactory(general_groups, **nm_kwargs)
        else:
            raise ValueError(f"Unknown general_optimizer_backend: {general_optimizer_backend}")

        # --- Matrix Optimizer (Transformer Blocks) ---
        if matrix_optimizer_backend == "muon":
            muon_kwargs = dict(lr=matrix_lr, momentum=0.95)
            MuonFactory = DistMuon if use_dist_optim else Muon
            matrix_optimizer = MuonFactory(matrix_params, **muon_kwargs)
        elif matrix_optimizer_backend == "nested_momentum":
            nm_kwargs = dict(lr=matrix_lr, betas=nested_betas, level_weights=nested_level_weights, weight_decay=weight_decay)
            NMFactory = DistNestedMomentum if use_dist_optim else NestedMomentum
            matrix_optimizer = NMFactory(matrix_params, **nm_kwargs)
        else:
             raise ValueError(f"Unknown matrix_optimizer_backend: {matrix_optimizer_backend}")

        # Combine them the two optimizers into one list
        optimizers = [general_optimizer, matrix_optimizer]
        for opt in optimizers:
            for group in opt.param_groups:
                group["initial_lr"] = group["lr"]
        return optimizers

    def forward(self, idx, targets=None, kv_cache=None, loss_reduction='mean', return_embeddings=False):
        B, T = idx.size()

        # Grab the rotary embeddings for the current sequence length (they are of shape (1, seq_len, 1, head_dim/2))
        assert T <= self.cos.size(1), f"Sequence length grew beyond the rotary embeddings cache: {T} > {self.cos.size(1)}"
        assert idx.device == self.cos.device, f"Rotary embeddings and idx are on different devices: {idx.device} != {self.cos.device}"
        assert self.cos.dtype == torch.bfloat16, "Rotary embeddings must be in bfloat16"
        # if kv cache exists, we need to offset the rotary embeddings to the current position in the cache
        T0 = 0 if kv_cache is None else kv_cache.get_pos()
        cos_sin = self.cos[:, T0:T0+T], self.sin[:, T0:T0+T] # truncate cache to current sequence length

        # Forward the trunk of the Transformer
        x = self.transformer.wte(idx)
        x = norm(x)
        for block in self.transformer.h:
            x = block(x, cos_sin, kv_cache)
        x = norm(x)

        # Forward the lm_head (compute logits)
        softcap = 15.0
        if targets is not None:
            # training mode: compute and return the loss
            # We use chunked cross entropy to save memory.
            # Instead of materializing (B, T, vocab_size) logits, we compute loss in chunks
            loss = chunked_cross_entropy(x, targets, self.lm_head, softcap=softcap, chunk_size=128, ignore_index=-1, reduction=loss_reduction)
<<<<<<< HEAD
            if return_embeddings:
                return loss, x
=======
>>>>>>> ac8a175e
            return loss
        else:
            # inference: just return the logits directly
            return logits

    @torch.inference_mode()
    def generate(self, tokens, max_tokens, temperature=1.0, top_k=None, seed=42):
        """
        Naive autoregressive streaming inference.
        To make it super simple, let's assume:
        - batch size is 1
        - ids and the yielded tokens are simple Python lists and ints
        """
        assert isinstance(tokens, list)
        device = self.get_device()
        rng = None
        if temperature > 0:
            rng = torch.Generator(device=device)
            rng.manual_seed(seed)
        ids = torch.tensor([tokens], dtype=torch.long, device=device) # add batch dim
        for _ in range(max_tokens):
            logits = self.forward(ids) # (B, T, vocab_size)
            logits = logits[:, -1, :] # (B, vocab_size)
            if top_k is not None:
                v, _ = torch.topk(logits, min(top_k, logits.size(-1)))
                logits[logits < v[:, [-1]]] = -float('Inf')
            if temperature > 0:
                logits = logits / temperature
                probs = F.softmax(logits, dim=-1)
                next_ids = torch.multinomial(probs, num_samples=1, generator=rng)
            else:
                next_ids = torch.argmax(logits, dim=-1, keepdim=True)
            ids = torch.cat((ids, next_ids), dim=1)
            token = next_ids.item()
            yield token<|MERGE_RESOLUTION|>--- conflicted
+++ resolved
@@ -396,11 +396,8 @@
             # We use chunked cross entropy to save memory.
             # Instead of materializing (B, T, vocab_size) logits, we compute loss in chunks
             loss = chunked_cross_entropy(x, targets, self.lm_head, softcap=softcap, chunk_size=128, ignore_index=-1, reduction=loss_reduction)
-<<<<<<< HEAD
             if return_embeddings:
                 return loss, x
-=======
->>>>>>> ac8a175e
             return loss
         else:
             # inference: just return the logits directly
