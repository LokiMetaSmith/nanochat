from collections import deque
import time
import io
import os

import torch
import numpy as np
import pyarrow.parquet as pq
from PIL import Image

from nanochat.common import get_dist_info
from nanochat.dataset import list_parquet_files
from nanochat.tokenizer import get_tokenizer

def process_image(image_bytes, target_size, device):
    """
    Decode, resize, and normalize image bytes.
    Returns tensor (C, H, W).
    """
    try:
        if image_bytes is None:
            return torch.zeros((3, target_size, target_size), device=device)

        img = Image.open(io.BytesIO(image_bytes)).convert('RGB')
        img = img.resize((target_size, target_size), Image.BILINEAR)
        img_np = np.array(img).astype(np.float32) / 255.0
        # (H, W, C) -> (C, H, W)
        img_tensor = torch.from_numpy(img_np).permute(2, 0, 1).to(device)
        return img_tensor
    except Exception as e:
        print(f"Error processing image: {e}")
        return torch.zeros((3, target_size, target_size), device=device)

def tokenizing_distributed_data_loader_with_state(
    B, T, split, tokenizer_threads=4, tokenizer_batch_size=128, device="cuda",
    resume_state_dict=None, vision_config=None, robotics_config=None, continual=False
):
    """
    Stream pretraining text and multimodal data from parquet files.

    Args:
        continual (bool): If True, the loader will poll for new files instead of terminating.
    """
    assert split in ["train", "val"], "split must be 'train' or 'val'"
    device = str(device) # ensure string

    # infinite iterator over document batches
    ddp, ddp_rank, ddp_local_rank, ddp_world_size = get_dist_info()

    def document_batches():
<<<<<<< HEAD
=======
        parquet_paths = list_parquet_files()
        assert len(parquet_paths) != 0, "No dataset parquet files found, did you run dataset.py?"
        parquet_paths = parquet_paths[:-1] if split == "train" else parquet_paths[-1:]
>>>>>>> bc51da8b
        resume_pq_idx = resume_state_dict["pq_idx"] if resume_state_dict is not None else 0
        resume_rg_idx = resume_state_dict["rg_idx"] if resume_state_dict is not None else None
        first_pass = True
        pq_idx = resume_pq_idx

        # State for continual learning
        known_files = set()

        while True: # iterate infinitely (multi-epoch or continual)
            # Refresh file list
            all_paths = list_parquet_files()
            if continual:
                # In continual mode, we only process files we haven't finished yet or are new
                pass

            # Simple logic: just reload list. If static, it loops over same files.
            # If dynamic, new files appear at the end.

            # Filter for split
            if split == "train":
                parquet_paths = all_paths[:-1] if len(all_paths) > 1 else all_paths
            else:
                parquet_paths = all_paths[-1:] if len(all_paths) > 0 else []

            if not parquet_paths and continual:
                print("No data found, waiting...")
                time.sleep(5)
                continue

            # If we finished all known files, reset to 0 or wait?
            # Standard training: reset to 0 (Epochs).
            # Continual: wait for new file at index `len(parquet_paths)`.
            if pq_idx >= len(parquet_paths):
                if continual:
                    print(f"Caught up with data stream (processed {pq_idx} files). Waiting for new data...")
                    time.sleep(1) # poll every second
                    continue
                else:
                    pq_idx = 0 # Loop back for standard training

            while pq_idx < len(parquet_paths):
                filepath = parquet_paths[pq_idx]
                try:
                    pf = pq.ParquetFile(filepath)
                except Exception as e:
                    print(f"Error reading {filepath}: {e}. Skipping.")
                    pq_idx += 1
                    continue

                # Resume logic
                if first_pass and (resume_rg_idx is not None) and (pq_idx == resume_pq_idx):
                    base_idx = resume_rg_idx // ddp_world_size
                    base_idx += 1
                    rg_idx = base_idx * ddp_world_size + ddp_rank
                    if rg_idx >= pf.num_row_groups:
                        pq_idx += 1
                        continue
                    resume_rg_idx = None
                else:
                    rg_idx = ddp_rank

                while rg_idx < pf.num_row_groups:
                    try:
                        rg = pf.read_row_group(rg_idx)
                        batch = rg.to_pylist() # List of dicts

                        # Process in chunks
                        for i in range(0, len(batch), tokenizer_batch_size):
                            yield batch[i:i+tokenizer_batch_size], (pq_idx, rg_idx)

                    except Exception as e:
                        print(f"Error reading row group {rg_idx} in {filepath}: {e}")

                    rg_idx += ddp_world_size

                pq_idx += 1
            first_pass = False

    batches = document_batches()

    # Tokenizer setup
    tokenizer = get_tokenizer()
    bos_token = tokenizer.get_bos_token_id()

    needed_tokens = B * T + 1

    # Buffers
    token_buffer = deque()
    # Multimodal buffers
    image_buffer = deque()

    use_cuda_optimizations = "cuda" in str(device)

    while True:
        # Fill buffers
        while len(token_buffer) < needed_tokens:
            try:
                batch_data, (pq_idx, rg_idx) = next(batches)
            except StopIteration:
                break

            # Extract columns
            texts = [item.get('text', '') for item in batch_data]

            # Tokenize text
            token_lists = tokenizer.encode(texts, prepend=bos_token, num_threads=tokenizer_threads)

            for idx, tokens in enumerate(token_lists):
                token_buffer.extend(tokens)

                item = batch_data[idx]
                img_bytes = item.get('image', None)
                sens = item.get('sensors', None)
                surf = item.get('surface', None)

                meta_obj = {
                    'image': img_bytes,
                    'sensors': sens,
                    'surface': surf
                }

                for _ in range(len(tokens)):
                    image_buffer.append(meta_obj)

        tokens_to_pop = B * T + 1

        # Extract atoms
        batch_tokens = []
        batch_meta_list = []
        for _ in range(tokens_to_pop):
            batch_tokens.append(token_buffer.popleft())
            batch_meta_list.append(image_buffer.popleft())

        # Create Tensors
        scratch = torch.tensor(batch_tokens, dtype=torch.long, pin_memory=use_cuda_optimizations)
        inputs = scratch[:-1].view(B, T).to(device=device, non_blocking=use_cuda_optimizations)
        targets = scratch[1:].view(B, T).to(device=device, non_blocking=use_cuda_optimizations)

        # Reconstruct Multimodal Batches
        b_images = []
        b_sensors = []
        b_surface = []

        for b in range(B):
            idx = b * T
            if idx >= len(batch_meta_list): break

            meta = batch_meta_list[idx]

            # Process Image
            if vision_config:
                img = process_image(meta['image'], vision_config['image_size'], device)
                b_images.append(img)

            # Process Sensors
            if robotics_config:
                s_dim = robotics_config.sensor_dim
                sens = meta['sensors']
                if sens is not None:
                    sens_t = torch.tensor(sens, dtype=torch.float32, device=device)
                else:
                    sens_t = torch.zeros(s_dim, dtype=torch.float32, device=device)
                b_sensors.append(sens_t)

                sf_dim = robotics_config.surface_dim
                surf = meta['surface']
                if surf is not None:
                    surf_t = torch.tensor(surf, dtype=torch.float32, device=device)
                else:
                    surf_t = torch.zeros(sf_dim, dtype=torch.float32, device=device)
                b_surface.append(surf_t)

        final_images = torch.stack(b_images) if b_images else None
        final_sensors = torch.stack(b_sensors) if b_sensors else None
        final_surface = torch.stack(b_surface) if b_surface else None

        state_dict = {"pq_idx": pq_idx, "rg_idx": rg_idx}

        if robotics_config:
             yield inputs, targets, final_images, final_sensors, final_surface, state_dict
        elif vision_config:
             yield inputs, targets, final_images, state_dict
        else:
             yield inputs, targets, state_dict

def tokenizing_distributed_data_loader(*args, device="cuda", **kwargs):
    # helper wrapper
    kwargs["device"] = device

    loader = tokenizing_distributed_data_loader_with_state(*args, **kwargs)

    for item in loader:
        # Legacy consumers (like base_eval.py) expect ONLY (inputs, targets)
        # Multimodal consumers (like base_train.py) handle unpacking
        # We check the length of item to decide.
        # But this wrapper is a generator, we can't look ahead at consumer.

        # FIX: Always return (x, y) ONLY from this wrapper to preserve backward compatibility.
        # Training scripts should call `tokenizing_distributed_data_loader_with_state` directly if they need extras.
        # `base_train.py` already uses `with_state` for the training loop.
        # `base_train.py` uses this wrapper for `val_loader`.

        # If we return just (x, y), val loop works (metrics are text-only).
        yield item[0], item[1]<|MERGE_RESOLUTION|>--- conflicted
+++ resolved
@@ -48,12 +48,9 @@
     ddp, ddp_rank, ddp_local_rank, ddp_world_size = get_dist_info()
 
     def document_batches():
-<<<<<<< HEAD
-=======
         parquet_paths = list_parquet_files()
         assert len(parquet_paths) != 0, "No dataset parquet files found, did you run dataset.py?"
         parquet_paths = parquet_paths[:-1] if split == "train" else parquet_paths[-1:]
->>>>>>> bc51da8b
         resume_pq_idx = resume_state_dict["pq_idx"] if resume_state_dict is not None else 0
         resume_rg_idx = resume_state_dict["rg_idx"] if resume_state_dict is not None else None
         first_pass = True
