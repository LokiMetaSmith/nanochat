--- conflicted
+++ resolved
@@ -8,7 +8,7 @@
 
 Usage:
     from nanochat.configurator import get_config
-    config = get_config(defaults, sys.argv[1:])
+    config = get_config(globals(), sys.argv[1:])
     globals().update(config)
 """
 
@@ -23,55 +23,6 @@
     if ddp_rank == 0:
         print(s, **kwargs)
 
-<<<<<<< HEAD
-for arg in sys.argv[1:]:
-    if '=' not in arg:
-        # assume it's the name of a config file
-        if arg.startswith('--'):
-            # ignore flags like --help or others without =
-            continue
-        config_file = arg
-        print0(f"Overriding config with {config_file}:")
-
-        if config_file.endswith('.json'):
-            # JSON configuration loading
-            with open(config_file) as f:
-                config_dict = json.load(f)
-                for key, val in config_dict.items():
-                    if key in globals():
-                        # weak type checking/conversion could go here if needed
-                        # for now we trust the json values match the target types roughly
-                        print0(f"Overriding: {key} = {val}")
-                        globals()[key] = val
-                    else:
-                        # For JSON, we are tolerant of extra keys (allows shared config files)
-                        pass
-        else:
-            # Standard Python script configuration
-            with open(config_file) as f:
-                print0(f.read())
-            exec(open(config_file).read())
-    else:
-        # assume it's a --key=value argument
-        assert arg.startswith('--')
-        key, val = arg.split('=')
-        key = key[2:]
-        if key in globals():
-            try:
-                # attempt to eval it it (e.g. if bool, number, or etc)
-                attempt = literal_eval(val)
-            except (SyntaxError, ValueError):
-                # if that goes wrong, just use the string
-                attempt = val
-            # ensure the types match ok
-            if globals()[key] is not None:
-                attempt_type = type(attempt)
-                default_type = type(globals()[key])
-                assert attempt_type == default_type, f"Type mismatch: {attempt_type} != {default_type}"
-            # cross fingers
-            print0(f"Overriding: {key} = {attempt}")
-            globals()[key] = attempt
-=======
 def get_config(defaults: dict, argv: list = None) -> dict:
     """
     Parses configuration from files and command-line arguments.
@@ -105,7 +56,8 @@
             if config_file.endswith('.json'):
                 with open(config_file, 'r') as f:
                     data = json.load(f)
-                # Support the tune_system.py output format
+                
+                # Support the tune_system.py output format (from tuning-profiles branch)
                 if "parameters" in data and isinstance(data["parameters"], dict):
                     file_config = data["parameters"]
                 else:
@@ -126,10 +78,11 @@
             for k, v in file_config.items():
                 if k in defaults:
                     # Type checking logic could be refined here if strictness is needed
-                    # For now we rely on the command-line loop's logic or implicit trust of file content
                     updates[k] = v
+                else:
+                    # Depending on strictness, we might want to warn or pass
+                    pass
 
->>>>>>> 87abb4b1
         else:
             # Command line argument --key=value
             if not arg.startswith('--'):
