--- conflicted
+++ resolved
@@ -43,11 +43,8 @@
 # Explicitly uninstall triton if present, as it conflicts with pytorch-triton-rocm
 if [ "$EXTRAS" == "amd" ]; then
     uv pip uninstall -q triton || true
-<<<<<<< HEAD
-=======
     # Ensure dependencies are in sync (restore pytorch-triton-rocm if needed, at correct version)
     uv sync --extra amd > /dev/null 2>&1
->>>>>>> 0c11c4e5
 
     # Find and export the path to ld.lld from rocm-sdk-core if available
     ROCM_LLD_PATH=$(python -c "import sysconfig; import os; p = f\"{sysconfig.get_paths()['purelib']}/_rocm_sdk_core/lib/llvm/bin/ld.lld\"; print(p) if os.path.exists(p) else print('')")
