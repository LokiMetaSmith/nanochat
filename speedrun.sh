#!/bin/bash

# This script is the "Best ChatGPT clone that $100 can buy",
# It is designed to run in ~4 hours on 8XH100 node at $3/GPU/hour.

# 1) Example launch (simplest):
# bash speedrun.sh
# 2) Example launch in a screen session (because the run takes ~4 hours):
# screen -L -Logfile speedrun.log -S speedrun bash speedrun.sh
# 3) Example launch with wandb logging, but see below for setting up wandb first:
# WANDB_RUN=speedrun screen -L -Logfile speedrun.log -S speedrun bash speedrun.sh

# Default intermediate artifacts directory is in ~/.cache/nanochat
export OMP_NUM_THREADS=1
<<<<<<< HEAD
export PYTORCH_CUDA_ALLOC_CONF=expandable_segments:True
=======
# For newer AMD GPUs that are not yet officially supported by PyTorch ROCm builds,
# we can override the detected GPU architecture to a compatible one.
# For example, for a gfx1151 GPU, we can use gfx1100 (11.0.0).
export HSA_OVERRIDE_GFX_VERSION=11.0.0
>>>>>>> 5a785854
NANOCHAT_BASE_DIR="$HOME/.cache/nanochat"
mkdir -p $NANOCHAT_BASE_DIR

# -----------------------------------------------------------------------------
# Python venv setup with uv

# install uv (if not already installed)
command -v uv &> /dev/null || curl -LsSf https://astral.sh/uv/install.sh | sh
# create a .venv local virtual environment (if it doesn't exist)
[ -d ".venv" ] || uv venv
# install the repo dependencies
uv sync
# activate venv so that `python` uses the project's venv instead of system python
source .venv/bin/activate

# -----------------------------------------------------------------------------
# wandb setup
# If you wish to use wandb for logging (it's nice!, recommended).
# 1) Make sure to first log in to wandb, e.g. run:
#    `wandb login`
# 2) Set the WANDB_RUN environment variable when running this script, e.g.:
#    `WANDB_RUN=d26 bash speedrun.sh`
if [ -z "$WANDB_RUN" ]; then
    # by default use "dummy" : it's handled as a special case, skips logging to wandb
    WANDB_RUN=dummy
fi

# -----------------------------------------------------------------------------
# During the course of the run, we will be writing markdown reports to the report/
# directory in the base dir. This command clears it out and writes a header section
# with a bunch of system info and a timestamp that marks the start of the run.
python -m nanochat.report reset

# -----------------------------------------------------------------------------
# Tokenizer

# Install Rust / Cargo
curl --proto '=https' --tlsv1.2 -sSf https://sh.rustup.rs | sh -s -- -y
source "$HOME/.cargo/env"

# Build the rustbpe Tokenizer
uv run maturin develop --release --manifest-path rustbpe/Cargo.toml

# Download the first ~2B characters of pretraining dataset
# look at dev/repackage_data_reference.py for details on how this data was prepared
# each data shard is ~250M chars
# so we download 2e9 / 250e6 = 8 data shards at this point
# each shard is ~100MB of text (compressed), so this is about ~800MB of data on disk
python -m nanochat.dataset -n 8
# Immediately also kick off downloading more shards in the background while tokenizer trains
# See comment below for why 240 is the right number here
python -m nanochat.dataset -n 240 &
DATASET_DOWNLOAD_PID=$!
# train the tokenizer with vocab size 2**16 = 65536 on ~2B characters of data
python -m scripts.tok_train --max_chars=2000000000
# evaluate the tokenizer (report compression ratio etc.)
python -m scripts.tok_eval

# -----------------------------------------------------------------------------
# Base model (pretraining)

# Download the eval_bundle from s3 to evaluate CORE metric during training (~162MB)
EVAL_BUNDLE_URL=https://karpathy-public.s3.us-west-2.amazonaws.com/eval_bundle.zip
if [ ! -d "$NANOCHAT_BASE_DIR/eval_bundle" ]; then
    curl -L -o eval_bundle.zip $EVAL_BUNDLE_URL
    unzip -q eval_bundle.zip
    rm eval_bundle.zip
    mv eval_bundle $NANOCHAT_BASE_DIR
fi

# The d20 model is 561M parameters.
# Chinchilla says #tokens = 20X #params, so we need 561e6 * 20 = 11.2B tokens.
# Assume our tokenizer is 4.8 chars/token, this is 11.2B * 4.8 ~= 54B chars.
# At 250M chars/shard, this is 54B / 250M ~= 216 shards needed for pretraining.
# Round up to 240 for safety. At ~100MB/shard, this downloads ~24GB of data to disk.
# (The total number of shards available in the entire dataset is 1822.)
echo "Waiting for dataset download to complete..."
wait $DATASET_DOWNLOAD_PID

# pretrain the d20 model
python -m scripts.base_train -- --depth=20 --run=$WANDB_RUN
# evaluate the model on a larger chunk of train/val data and draw some samples
python -m scripts.base_loss
# evaluate the model on CORE tasks
python -m scripts.base_eval

# -----------------------------------------------------------------------------
# Midtraining (teach the model conversation special tokens, tool use, multiple choice)

# run midtraining and eval the model
python -m scripts.mid_train --run=$WANDB_RUN
python -m scripts.chat_eval -i mid

# -----------------------------------------------------------------------------
# Supervised Finetuning (domain adaptation to each sequence all by itself per row)

# train sft and re-eval right away (should see a small bump)
python -m scripts.chat_sft --run=$WANDB_RUN
python -m scripts.chat_eval -i sft

# chat with the model over CLI! Leave out the -p to chat interactively
# python -m scripts.chat_cli -p "Why is the sky blue?"

# even better, chat with your model over a pretty WebUI ChatGPT style
# python -m scripts.chat_web

# -----------------------------------------------------------------------------
# Reinforcement Learning. Optional, and currently only on GSM8K
# (optional)

# run reinforcement learning
# python -m scripts.chat_rl -- --run=$WANDB_RUN
# eval the RL model only on GSM8K
# python -m scripts.chat_eval -- -i rl -a GSM8K

# -----------------------------------------------------------------------------
# Generate the full report by putting together all the sections
# report.md is the output and will be copied to current directory for convenience
python -m nanochat.report generate<|MERGE_RESOLUTION|>--- conflicted
+++ resolved
@@ -12,14 +12,11 @@
 
 # Default intermediate artifacts directory is in ~/.cache/nanochat
 export OMP_NUM_THREADS=1
-<<<<<<< HEAD
 export PYTORCH_CUDA_ALLOC_CONF=expandable_segments:True
-=======
 # For newer AMD GPUs that are not yet officially supported by PyTorch ROCm builds,
 # we can override the detected GPU architecture to a compatible one.
 # For example, for a gfx1151 GPU, we can use gfx1100 (11.0.0).
 export HSA_OVERRIDE_GFX_VERSION=11.0.0
->>>>>>> 5a785854
 NANOCHAT_BASE_DIR="$HOME/.cache/nanochat"
 mkdir -p $NANOCHAT_BASE_DIR
 
